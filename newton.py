import argparse
import logging
from typing import List, Optional, Tuple

from core.types import Matter, Config, ConfigCollection

logger = logging.getLogger(__name__)
logging.basicConfig(filename="newton.log", level=logging.INFO)


def setup_argparser() -> argparse.ArgumentParser:
    parser = argparse.ArgumentParser(
        prog="newton.py",
        description="Entrypoint for any Newton-related actions.",
    )
    parser.add_argument(
        "--headless",
        action="store_true",
        help="Run in headless mode.",
        default=False,
    )
    parser.add_argument(
        "--robot-config",
        type=str,
        help="Path to the configuration file for the current robot.",
        default="configs/robots/newton.yaml",
    )
    parser.add_argument(
        "--rl-config",
        type=str,
        help="Path to the configuration file for RL.",
        default="configs/tasks/newton_idle_task.yaml",
    )
    parser.add_argument(
        "--rl-network-config",
        type=str,
        help="Path to the network configuration file for RL.",
        default="configs/networks.yaml",
    )
    parser.add_argument(
        "--rl-network-name",
        type=str,
        help="Name of the network configuration to be used (located in the network configration file).",
        default="default",
    )
    parser.add_argument(
        "--world-config",
        type=str,
        help="Path to the configuration file for the world.",
        default="configs/world.yaml",
    )
    parser.add_argument(
        "--randomization-config",
        type=str,
        help="Path to the configuration file for domain randomization.",
        default="configs/randomization.yaml",
    )
    parser.add_argument(
        "--ros-config",
        type=str,
        help="Path to the configuration file for ROS2.",
        default="configs/ros.yaml",
    )
    parser.add_argument(
        "--animations-dir",
        type=str,
        help="Path to the directory containing animations.",
        default="assets/newton/animations",
    )
    parser.add_argument(
        "--animation-name",
        type=str,
        help="Name of the animation to load (for RL or animating).",
        default=None,
    )
    parser.add_argument(
        "--runs-dir",
        type=str,
        help="Path to the directory containing checkpoints.",
        default="runs",
    )
    parser.add_argument(
        "--checkpoint-path",
        type=str,
        help="Path to the checkpoint file to load (for RL or exporting).",
        default=None,
    )
    parser.add_argument(
        "--run-name",
        type=str,
        help="Name of the run to load (for RL or exporting; will select highest reward checkpoint within).",
        default=None,
    )
    parser.add_argument(
        "--no-checkpoint",
        action="store_true",
        help="Skip any checkpoint loading logic (will fail when playing or exporting).",
        default=False,
    )
    parser.add_argument(
        "--num-envs",
        type=int,
        help="Number of environments to run (will be read from the rl-config if not specified).",
        default=-1,
    )
    parser.add_argument(
        "--train",
        action="store_true",
        help="Train the agent using an optional checkpoint.",
        default=False,
    )
    parser.add_argument(
        "--play",
        action="store_true",
        help="Play the agent using a trained checkpoint.",
        default=False,
    )
    parser.add_argument(
        "--animate",
        action="store_true",
        help="Animate the agent using a parsed animation file.",
        default=False,
    )
    parser.add_argument(
        "--physics",
        action="store_true",
        help="Run the simulation only (no RL).",
        default=False,
    )
    parser.add_argument(
        "--export-onnx",
        action="store_true",
        help="Exports checkpoint as ONNX model.",
        default=False,
    )

    return parser


def mode_select(modes: List[str]) -> Tuple[str, int]:
    from bullet import Bullet

    cli = Bullet(
        prompt="Please select a mode:",
        choices=modes,
        align=2,
        margin=1,
        return_index=True,
    )

    return cli.launch()


# TODO: Implement selection of tasks (e.g. NewtonIdleTask, NewtonWalkTask, etc.)
#   We can read the tasks from a directory and offer that as a selection to the user.
def task_select():
    pass


def animation_select(
    animation_config_dir: str,
    current_animation_name: Optional[str],
) -> Optional[Tuple[ConfigCollection, str]]:
    from core.utils.path import get_files_with_extension
    from core.utils.config import animation_configs_to_clips_config

    # discover animations in directory
    animation_configs_filenames = get_files_with_extension(
        animation_config_dir, ".yaml"
    )
    animation_configs_paths = [
        f"{animation_config_dir}/{f}" for f in animation_configs_filenames
    ]

    if len(animation_configs_paths) == 0:
        logger.info(f"No animation files found in {animation_config_dir}.")
        return None

    # load animation clips settings from config files
    animation_clips_settings = animation_configs_to_clips_config(
        animation_configs_paths
    )

    # discard any duplicate animation clips by name, taking the last one
    animation_clips_settings = {
        clip["name"]: clip for clip in animation_clips_settings.values()
    }
    animation_clips_names = [clip["name"] for clip in animation_clips_settings.values()]

    # use the specified animation if it exists
    if current_animation_name and current_animation_name in animation_clips_settings:
        return animation_clips_settings, current_animation_name

    from bullet import Bullet

    # otherwise, ask the user to manually select an animation
    cli = Bullet(
        prompt="Please select an animation:",
        choices=animation_clips_names,
        align=2,
        margin=1,
        return_index=True,
    )

    selected_animation_name, selected_animation_idx = cli.launch()

    return (
        animation_clips_settings,
        list(animation_clips_settings.values())[selected_animation_idx]["name"],
    )


def checkpoint_select(
    runs_dir: str,
    current_run_name: Optional[str],
    required: bool,
) -> Optional[Tuple[Config, str]]:
    from core.utils.runs import (
        save_runs_library,
        build_runs_library_from_runs_folder,
    )

    runs_settings: Config = build_runs_library_from_runs_folder(runs_dir)
    if not runs_settings:
        logger.info(f"No runs found in {runs_dir}.")
        return None

    save_runs_library(runs_settings, runs_dir)

    if current_run_name and current_run_name in runs_settings:
        return (
            runs_settings,
            runs_settings[current_run_name]["checkpoints"][-1]["path"],
        )

    from bullet import Input, YesNo

    if not required:
        cli = YesNo(
            prompt="Would you like to select a checkpoint? ",
            default="n",
        )

        if not cli.launch():
            return None

    most_recent_checkpoint = str(list(runs_settings.keys())[-1])

    cli = Input(
        prompt=f"Please enter a run name (format: <task_name>_001): ",
        default=f"",
        strip=True,
    )

    selected_run_name = ""

    while selected_run_name not in runs_settings:
        selected_run_name = cli.launch()

        if len(selected_run_name) == 0:
            print(f"Selecting latest checkpoint: {most_recent_checkpoint}.")
            selected_run_name = most_recent_checkpoint

    return (
        runs_settings,
        runs_settings[selected_run_name]["checkpoints"][-1]["path"],
    )


def network_arch_select(newton_config_file_path: str) -> Optional[Config]:
    from bullet import Bullet

    from core.utils.config import load_config

    network_config = load_config(newton_config_file_path)

    if "networks" not in network_config:
        logger.info(f"No networks found in {newton_config_file_path}.")
        return None

    networks: Config = network_config["networks"]

    # Build choices for CLI
    choices = [
        f"{name}: Network Architecture: {config['net_arch']}, Activation function: {config['activation_fn']}"
        for name, config in networks.items()
    ]

    # CLI for network selection
    cli = Bullet(
        prompt="Select a network configuration:",
        choices=choices,
        align=2,
        margin=1,
        return_index=True,
    )

    selected_choice, selected_choice_ind = cli.launch()

    # Parse selected network
    selected_config: Config = list(networks.values())[selected_choice_ind]

    if not selected_config["net_arch"]:
        logger.info(f"No network architecture found in {newton_config_file_path}.")
        return None

    if not selected_config["activation_fn"]:
        logger.info(
            f"No network activation function found in {newton_config_file_path}."
        )
        return None

    try:
        import torch.nn  # used in dynamic eval below

        # gets the direct torch.nn reference from the string
        selected_config["activation_fn"] = eval(selected_config["activation_fn"])
    except Exception as e:
        logger.info(f"Error evaluating network activation function: {e}")
        return None

    return {
        "net_arch": selected_config["net_arch"],
        "activation_fn": selected_config["activation_fn"],
    }


def setup() -> Optional[Matter]:
    from core.utils.config import load_config

    parser = setup_argparser()

    # General Configs
    cli_args, _ = parser.parse_known_args()

    # Control Flags
    training = cli_args.train
    playing = cli_args.play
    animating = cli_args.animate
    physics_only = cli_args.physics
    exporting = cli_args.export_onnx

    _modes = {
        "Training": training,
        "Playing": playing,
        "Animating": animating,
        "Physics Only": physics_only,
        "Exporting": exporting,
    }

    none_selected = sum(_modes.values()) == 0
    multiple_selected = sum(_modes.values()) > 1

    if multiple_selected:
        logger.info(
            "Only one of training, playing, animating, physics or exporting can be set."
        )
        return None
    elif none_selected:
        mode_name, mode_idx = mode_select(list(_modes.keys()))

        training = mode_idx == 0
        playing = mode_idx == 1
        animating = mode_idx == 2
        physics_only = mode_idx == 3
        exporting = mode_idx == 4
    else:
        _modes_list = list(_modes.values())
        _modes_flag_idx = _modes_list.index(True)

        mode_name = list(_modes.keys())[_modes_flag_idx]

    # Animation

    animation_clips_config: Config = {}
    current_animation: Optional[str] = None

    if animating or training or playing:
        animation_select_result = animation_select(
            cli_args.animations_dir,
            cli_args.animation_name,
        )

        # We failed to find an animation, exit
        if animation_select_result is None:
            return None

        animation_clips_config, current_animation = animation_select_result

    # Checkpoint and Network config

    runs_library: Config = {}
    runs_dir: str = cli_args.runs_dir
    current_checkpoint_path: Optional[str] = cli_args.checkpoint_path
    no_checkpoint = cli_args.no_checkpoint
    rl_network_config: Config = {}

    if (playing or exporting) and no_checkpoint:
        print("No checkpoint specified for playing or exporting.")
        return None

    if (
        (training or playing or exporting)
        and current_checkpoint_path is None
        and not no_checkpoint
    ):
        checkpoint_select_result = checkpoint_select(
            runs_dir,
            cli_args.run_name,
            required=not training,
        )

        if checkpoint_select_result is None and (playing or exporting):
            return None

        if checkpoint_select_result is None and training:
            rl_network_config = network_arch_select(cli_args.rl_network_config)

        if checkpoint_select_result is not None:
            runs_library, current_checkpoint_path = checkpoint_select_result

    # Configs

    robot_config = load_config(cli_args.robot_config)
    rl_config = load_config(cli_args.rl_config)
    world_config = load_config(cli_args.world_config)
    randomization_config = load_config(cli_args.randomization_config)
    ros_config = load_config(cli_args.ros_config)

    # Helper flags

    is_rl = training or playing
    headless = (
        cli_args.headless or cli_args.export_onnx
    )  # if we're exporting, don't show the GUI
    interactive = not headless and (
        physics_only or playing or animating
    )  # interactive means that the user is expected to control the agent in some way
    enable_ros = ros_config["enabled"]

    # override some config with CLI num_envs, if specified
    num_envs = rl_config["n_envs"]
    if cli_args.num_envs != -1:
        num_envs = cli_args.num_envs
    if not training:
        num_envs = 1

    if interactive:
        world_config["sim_params"]["enable_scene_query_support"] = True

    control_step_dt = world_config["control_dt"]
    inverse_control_frequency = int(control_step_dt / world_config["physics_dt"])

    if not rl_network_config and training:
        logger.info("No RL network config")
        return None

    return (
        cli_args,
        robot_config,
        rl_config,
        world_config,
        randomization_config,
        rl_network_config,
        ros_config,
        animation_clips_config,
        current_animation,
        runs_dir,
        runs_library,
        current_checkpoint_path,
        mode_name,
        training,
        playing,
        animating,
        physics_only,
        exporting,
        is_rl,
        interactive,
        headless,
        enable_ros,
        num_envs,
        control_step_dt,
        inverse_control_frequency,
    )


def main():
    base_matter = setup()

    if base_matter is None:
        logger.info("An error occurred during setup.")
        return

    (
        cli_args,
        robot_config,
        rl_config,
        world_config,
        randomization_config,
        rl_network_config,
        ros_config,
        animation_clips_config,
        current_animation,
        runs_dir,
        runs_library,
        current_checkpoint_path,
        mode_name,
        training,
        playing,
        animating,
        physics_only,
        exporting,
        is_rl,
        interactive,
        headless,
        enable_ros,
        num_envs,
        control_step_dt,
        inverse_control_frequency,
    ) = base_matter

    logger.info(
        f"Running with {num_envs} environments, {rl_config['ppo']['n_steps']} steps per environment, and {'headless' if headless else 'GUI'} mode.\n",
        f"{mode_name}{(' (with checkpoint ' + current_checkpoint_path + ')') if current_checkpoint_path is not None else ''}.\n",
        f"Using {rl_config['device']} as the RL device and {world_config['device']} as the physics device.",
    )

    import torch
    import numpy as np

    # big_bang must be imported & invoked first, to load all necessary omniverse extensions
    from core import big_bang

    universe = big_bang({"headless": headless}, world_config, ros_enabled=enable_ros)

    # only now can we import the rest of the modules
    from core.universe import Universe

    # to circumvent Python typing restrictions, we type the universe object here
    universe: Universe = universe

    from core.envs import NewtonMultiTerrainEnv
    from core.agents import NewtonVecAgent

    from core.terrain.flat_terrain import FlatBaseTerrainBuilder
    from core.terrain.perlin_terrain import PerlinBaseTerrainBuilder

    from core.sensors import VecIMU, VecContact
    from core.actuators import DCActuator
    from core.controllers import VecJointsController
    from core.animation import AnimationEngine
    from core.domain_randomizer import NewtonBaseDomainRandomizer

    from core.utils.math import IDENTITY_QUAT

    imu = VecIMU(
        universe=universe,
        local_position=torch.zeros((num_envs, 3)),
        local_orientation=IDENTITY_QUAT.repeat(num_envs, 1),
        noise_function=lambda x: x,
    )

    contact_sensor = VecContact(
        universe=universe,
        num_contact_sensors_per_agent=4,
    )

    actuators: List[DCActuator] = []
    effort_saturation_config: Config = robot_config["actuators"]["dc"][
        "effort_saturation"
    ]
    gain_config_list: List[Config] = list(
        robot_config["actuators"]["dc"]["gains"].values()
    )

    for i in range(12):
        actuator = DCActuator(
            universe=universe,
            k_p=gain_config_list[i]["p"],
            k_d=gain_config_list[i]["d"],
            effort_saturation=list(effort_saturation_config.values())[i],
        )

        actuators.append(actuator)

    joints_controller = VecJointsController(
        universe=universe,
        joint_position_limits=robot_config["joints"]["limits"]["positions"],
        joint_velocity_limits=robot_config["joints"]["limits"]["velocities"],
        joint_effort_limits=robot_config["joints"]["limits"]["efforts"],
        joint_gear_ratios=robot_config["joints"]["gear_ratios"],
        noise_function=lambda x: x,
        actuators=actuators,
        fixed_joints=robot_config["joints"]["fixed"],
    )

    if enable_ros:
        from core.sensors import ROSVecIMU, ROSVecContact
        from core.controllers import ROSVecJointsController
        from core.utils.ros import get_qos_profile_from_node_config

        namespace: str = ros_config["namespace"]

        imu_node_config: Config = ros_config["nodes"]["imu"]
        imu = ROSVecIMU(
            vec_imu=imu,
            node_name=imu_node_config["name"],
            namespace=namespace,
            pub_sim_topic=imu_node_config["pub_sim_topic"],
            pub_real_topic=imu_node_config["pub_real_topic"],
            pub_period=imu_node_config["pub_period"],
            pub_qos_profile=get_qos_profile_from_node_config(
                imu_node_config,
                "pub_qos",
                ros_config,
            ),
        )

        contact_node_config: Config = ros_config["nodes"]["contact"]
        contact_sensor = ROSVecContact(
            vec_contact=contact_sensor,
            node_name=contact_node_config["name"],
            namespace=namespace,
            pub_sim_topic=contact_node_config["pub_sim_topic"],
            pub_real_topic=contact_node_config["pub_real_topic"],
            pub_period=contact_node_config["pub_period"],
            pub_qos_profile=get_qos_profile_from_node_config(
                contact_node_config,
                "pub_qos",
                ros_config,
            ),
        )

        joints_controller_node_config: Config = ros_config["nodes"]["joints_controller"]
        joints_controller = ROSVecJointsController(
            vec_joints_controller=joints_controller,
            node_name=joints_controller_node_config["name"],
            namespace=namespace,
            pub_sim_topic=joints_controller_node_config["pub_sim_topic"],
            pub_real_topic=joints_controller_node_config["pub_real_topic"],
            pub_period=joints_controller_node_config["pub_period"],
            pub_qos_profile=get_qos_profile_from_node_config(
                joints_controller_node_config,
                "pub_qos",
                ros_config,
            ),
        )

    newton_agent = NewtonVecAgent(
        universe=universe,
        num_agents=num_envs,
        imu=imu,
        joints_controller=joints_controller,
        contact_sensor=contact_sensor,
    )

    animation_engine = AnimationEngine(
        universe=universe,
        clips=animation_clips_config,
    )

    domain_randomizer = NewtonBaseDomainRandomizer(
        universe=universe,
        seed=rl_config["seed"],
        agent=newton_agent,
        randomizer_settings=randomization_config,
    )

    # --------------- #
    #    ANIMATING    #
    # --------------- #

    if animating:
        env = NewtonMultiTerrainEnv(
            universe=universe,
            agent=newton_agent,
            num_envs=num_envs,
            terrain_builders=[
                FlatBaseTerrainBuilder(),
                FlatBaseTerrainBuilder(),
                FlatBaseTerrainBuilder(),
                FlatBaseTerrainBuilder(),
            ],
            domain_randomizer=domain_randomizer,
            inverse_control_frequency=inverse_control_frequency,
        )

        env.register_self()  # done manually, generally the task would do this
        animation_engine.register_self(current_animation)

        universe.reset(construction=True)

        ordered_dof_names = joints_controller.art_view.dof_names

        # this is very specific to Newton, because we know that it takes joint positions and the animation engine
        # provides that exactly; a different robot or different control mode would probably require a different approach
        while universe.is_playing:
            joint_data = animation_engine.get_multiple_clip_data_at_seconds(
                torch.tensor([universe.current_time]),
                ordered_dof_names,
            )

            # index 7 is the joint position (angle in degrees)
            joint_positions = joint_data[0, :, 7]

            # TODO: Investigate if there's a way to simplify joint_normalization
            #   since the system expects a [-1, 1] range, we normalize the joint positions to their limits; it is
            #   redundant since we'll undo the normalization later in the controller, so it might warrant a change
            joint_actions = newton_agent.joints_controller.normalize_joint_positions(
                joint_positions
            )

            # we need to make it 2D, since the controller expects a batch of actions
            env.step(joint_actions.repeat(1, 1))

        exit(1)

    # ---------------- #
    #   PHYSICS ONLY   #
    # ---------------- #

    if physics_only:
        env = NewtonMultiTerrainEnv(
            universe=universe,
            agent=newton_agent,
            num_envs=num_envs,
            terrain_builders=[
                FlatBaseTerrainBuilder(),
                FlatBaseTerrainBuilder(),
                FlatBaseTerrainBuilder(),
                FlatBaseTerrainBuilder(),
            ],
            domain_randomizer=domain_randomizer,
            inverse_control_frequency=inverse_control_frequency,
        )

        env.register_self()  # done manually, generally the task would do this

        universe.reset(construction=True)

        while universe.is_playing:
            env.step(torch.zeros((num_envs, 12)))

        exit(1)

    # ----------- #
    #     RL      #
    # ----------- #

    from core.tasks import NewtonIdleTask, NewtonBaseTaskCallback
    from core.envs import NewtonMultiTerrainEnv
    from core.wrappers import RandomDelayWrapper

    terrains_size = torch.tensor([10, 10])
    terrains_resolution = torch.tensor([20, 20])

    training_env = NewtonMultiTerrainEnv(
        universe=universe,
        agent=newton_agent,
        num_envs=num_envs,
        terrain_builders=[
            FlatBaseTerrainBuilder(size=terrains_size),
            PerlinBaseTerrainBuilder(
                size=terrains_size,
                resolution=terrains_resolution,
                height=0.05,
                octave=4,
                noise_scale=2,
            ),
            PerlinBaseTerrainBuilder(
                size=terrains_size,
                resolution=terrains_resolution,
                height=0.03,
                octave=8,
                noise_scale=4,
            ),
            PerlinBaseTerrainBuilder(
                size=terrains_size,
                resolution=terrains_resolution,
                height=0.02,
                octave=16,
                noise_scale=8,
            ),
        ],
        domain_randomizer=domain_randomizer,
        inverse_control_frequency=inverse_control_frequency,
    )

    playing_env = NewtonMultiTerrainEnv(
        universe=universe,
        agent=newton_agent,
        num_envs=num_envs,
        terrain_builders=[
            FlatBaseTerrainBuilder(size=terrains_size),
            PerlinBaseTerrainBuilder(
                size=terrains_size,
                resolution=terrains_resolution,
                height=0.05,
                octave=4,
                noise_scale=2,
            ),
            PerlinBaseTerrainBuilder(
                size=terrains_size,
                resolution=terrains_resolution,
                height=0.03,
                octave=8,
                noise_scale=4,
            ),
            PerlinBaseTerrainBuilder(
                size=terrains_size,
                resolution=terrains_resolution,
                height=0.02,
                octave=16,
                noise_scale=8,
            ),
        ],
        domain_randomizer=domain_randomizer,
        inverse_control_frequency=inverse_control_frequency,
    )

    # TODO: Improve the way we save runs
    #   Maybe have a database? Or a file that keeps track of all runs with some metadata, like the date, the agent used,
    #   the task, the environment, etc. We would also have a way to easily load the last run, or a specific run.
    #   labels: enhancement

    from core.utils.runs import (
        get_unused_run_id,
        create_runs_library,
    )

    new_run_id = get_unused_run_id(runs_library)

    if new_run_id is None:
        runs_library = create_runs_library(runs_dir)

        new_run_id = get_unused_run_id(runs_library)

    run_name = f"newton_idle_{new_run_id}"

    # task used for either training or playing
    task = NewtonIdleTask(
        universe=universe,
        env=playing_env if playing else training_env,
        agent=newton_agent,
        animation_engine=animation_engine,
        device=rl_config["device"],
        num_envs=num_envs,
        playing=playing,
        max_episode_length=rl_config["episode_length"],
    )
    callback = NewtonBaseTaskCallback(
        check_freq=64,
        save_path=run_name,
    )

    universe.reset(construction=True)

    from stable_baselines3 import PPO
    from stable_baselines3.common.policies import BasePolicy

    # we're not exporting nor purely simulating, so we're training
    if training:
        if rl_config["delay"]["enabled"]:
            list_obs_delay_range = rl_config["delay"]["obs_delay_range"]
            list_act_delay_range = rl_config["delay"]["act_delay_range"]
            instant_rewards = rl_config["delay"]["instant_rewards"]

            obs_delay_range = range(list_obs_delay_range[0], list_obs_delay_range[1])
            act_delay_range = range(list_act_delay_range[0], list_act_delay_range[1])

            task = RandomDelayWrapper(
                task,
                obs_delay_range=obs_delay_range,
                act_delay_range=act_delay_range,
                instant_rewards=instant_rewards,
            )

        # TODO: Add proper way to customize network size & shape
        #   We can offer a set of predefined policies, or allow the user to specify their own. I'm thinking of a
        #   set of functions, instead of classes, since it's a small configuration. We could also offer a wrapper around
        #   PPO (and eventually A2C) to allow for easy customization of the network.

        policy_kwargs = dict(
            activation_fn=rl_network_config["activation_fn"],
            net_arch=rl_network_config["net_arch"],
        )

        model = PPO(
            rl_config["policy"],
            task,
            verbose=2,
            device=rl_config["device"],
            seed=rl_config["seed"],
            learning_rate=float(rl_config["base_lr"]),
            n_steps=rl_config["ppo"]["n_steps"],
            batch_size=rl_config["ppo"]["batch_size"],
            n_epochs=rl_config["ppo"]["n_epochs"],
            gamma=rl_config["ppo"]["gamma"],
            gae_lambda=rl_config["ppo"]["gae_lambda"],
            clip_range=float(rl_config["ppo"]["clip_range"]),
            clip_range_vf=rl_config["ppo"]["clip_range_vf"],
            ent_coef=rl_config["ppo"]["ent_coef"],
            vf_coef=rl_config["ppo"]["vf_coef"],
            max_grad_norm=rl_config["ppo"]["max_grad_norm"],
            use_sde=rl_config["ppo"]["use_sde"],
            sde_sample_freq=rl_config["ppo"]["sde_sample_freq"],
            target_kl=rl_config["ppo"]["target_kl"],
            tensorboard_log=runs_dir,
            policy_kwargs=policy_kwargs,
        )

        if current_checkpoint_path is not None:
            model = PPO.load(current_checkpoint_path, task, device=rl_config["device"])

        model.learn(
            total_timesteps=rl_config["timesteps_per_env"] * num_envs,
            tb_log_name=run_name,
            reset_num_timesteps=False,
            progress_bar=True,
            callback=callback,
        )
        model.save(f"{runs_dir}/{run_name}_0/model.zip")

        exit(1)

    if playing:
        from core.utils.path import get_folder_from_path

        model = PPO.load(current_checkpoint_path)

        actions = model.predict(task.reset()[0], deterministic=True)[0]
        actions = np.array([actions])  # make sure we have a 2D tensor

        log_file = open(
            f"{get_folder_from_path(current_checkpoint_path)}/playing.csv", "w"
        )
        # logger.info("time,dt,roll,action1,action2", file=log_file)

        while universe.is_playing:
            step_return = task.step(actions)
            observations = step_return[0]

            actions = model.predict(observations, deterministic=True)[0]
            actions_string = ",".join([str(ja) for ja in actions[0]])

<<<<<<< HEAD
            print(
                f"{universe.current_time},{universe.control_dt},{observations[0][0]},{actions_string}",
                file=log_file,
            )
=======
            # logger.info(
            #     f"{universe.current_time},{universe.get_physics_dt()},{observations[0][0]},{actions_string}",
            #     file=log_file,
            # )
>>>>>>> 9a13700d

        exit(1)

    # ----------- #
    #    ONNX     #
    # ----------- #

    # Load model from checkpoint
    model = PPO.load(current_checkpoint_path, device="cpu")

    # Create dummy observations tensor for tracing torch model
    obs_shape = model.observation_space.shape
    dummy_input = torch.rand((1, *obs_shape), device="cpu")

    # Simplified network for actor inference
    # Tested for continuous_a2c_logstd
    class OnnxablePolicy(torch.nn.Module):
        def __init__(self, policy: BasePolicy):
            super().__init__()
            self.policy = policy

        def forward(
            self,
            observation: torch.Tensor,
        ):
            return self.policy(observation, deterministic=True)

    onnxable_model = OnnxablePolicy(model.policy)
    torch.onnx.export(
        onnxable_model,
        dummy_input,
        f"{current_checkpoint_path}.onnx",
        verbose=True,
        input_names=["observations"],
        output_names=["actions"],
    )  # outputs are mu (actions), sigma, value

    logger.info(f"Exported to {current_checkpoint_path}.onnx!")


if __name__ == "__main__":
    main()<|MERGE_RESOLUTION|>--- conflicted
+++ resolved
@@ -943,17 +943,10 @@
             actions = model.predict(observations, deterministic=True)[0]
             actions_string = ",".join([str(ja) for ja in actions[0]])
 
-<<<<<<< HEAD
-            print(
-                f"{universe.current_time},{universe.control_dt},{observations[0][0]},{actions_string}",
-                file=log_file,
-            )
-=======
             # logger.info(
             #     f"{universe.current_time},{universe.get_physics_dt()},{observations[0][0]},{actions_string}",
             #     file=log_file,
             # )
->>>>>>> 9a13700d
 
         exit(1)
 
